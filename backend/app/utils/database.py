--- conflicted
+++ resolved
@@ -86,18 +86,13 @@
     data_dir = get_data_directory()
     print(f"数据目录: {data_dir}")
     
-<<<<<<< HEAD
+
     # 只在SQLite环境下检查数据库文件
     if settings.database_url.startswith("sqlite://"):
         db_path = get_database_path()
         db_exists = os.path.exists(db_path)
         print(f"数据库文件: {db_path} (存在: {db_exists})")
-=======
-    # 检查数据库文件是否存在
-    db_path = get_database_path()
-    db_exists = os.path.exists(db_path)
-    print(f"数据库文件: {db_path} (存在: {db_exists})")
->>>>>>> 1d78b578
+
     
     create_tables()
     
@@ -116,7 +111,7 @@
             db.add(init_config)
             print("数据库初始化完成")
         else:
-<<<<<<< HEAD
+
             print("数据库已初始化，跳过初始化步骤")
     
     # 创建IBKR审计表和触发器
@@ -246,6 +241,3 @@
             conn.commit()
     except Exception as e:
         print(f"清除审计上下文失败: {e}") 
-=======
-            print("数据库已初始化，跳过初始化步骤") 
->>>>>>> 1d78b578
