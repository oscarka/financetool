--- conflicted
+++ resolved
@@ -26,19 +26,7 @@
     is_railway = os.getenv("RAILWAY_ENVIRONMENT") is not None
     log_system(f"运行环境: {'Railway' if is_railway else '本地/其他'}")
     
-<<<<<<< HEAD
-=======
-    # 检查数据目录和数据库文件
-    data_dir = get_data_directory()
-    db_path = get_database_path()
-    log_system(f"数据目录: {data_dir}")
-    log_system(f"数据库文件: {db_path}")
-    
-    # 检查数据库文件是否存在
-    db_exists = os.path.exists(db_path)
-    log_system(f"数据库文件存在: {db_exists}")
-    
->>>>>>> 1d78b578
+
     init_database()
     
     # 初始化可扩展调度器
